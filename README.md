<<<<<<< HEAD
> **NOTICE (Jan 2018): Upgrade to Kite Connect 3.0**
> This repository is being phased and will be replaced soon by Kite Connect v3. Use the [kite3](https://github.com/zerodhatech/kiteconnectjs/tree/kite3) branch instead. Read the [announcement](https://kite.trade/forum/discussion/2998/upgrade-to-kite-connect-3-0) on the forum.

# The Kite Connect API Javascript client
=======
# The Kite Connect API Javascript client - v3
>>>>>>> f19c9408
The official Javascript node client for communicating with the [Kite Connect API](https://kite.trade).

Kite Connect is a set of REST-like APIs that expose many capabilities required to build a complete investment and trading platform. Execute orders in real time, manage user portfolio, stream live market data (WebSockets), and more, with the simple HTTP API collection.

[Zerodha Technology](http://zerodha.com) (c) 2018. Licensed under the MIT License.

## Documentation
- [Javascript client documentation](https://kite.trade/docs/kiteconnectjs/v3)
- [Kite Connect HTTP API documentation](https://kite.trade/docs/connect/v3)

Installation
------------
Install via npm

	npm install kiteconnect@beta

Getting started with API
------------------------
	var KiteConnect = require("kiteconnect").KiteConnect;

	var kc = new KiteConnect({
		api_key: "your_api_key"
	});

	kc.generateSession("request_token", "api_secret")
		.then(function(response) {
			init();
		})
		.catch(function(err) {
			console.log(err);
		});

	function init() {
		// Fetch equity margins.
		// You can have other api calls here.
		kc.getMargins()
			.then(function(response) {
				// You got user's margin details.
			}).catch(function(err) {
				// Something went wrong.
			});
	}

API promises
-------------
All API calls returns a promise which you can use to call methods like `.then(...)` and `.catch(...)`.

	kiteConnectApiCall
		.then(function(v) {
		    // On success
		})
		.catch(function(e) {
			// On rejected
		});

Getting started WebSocket client
--------------------------------
	var KiteTicker = require("kiteconnect").KiteTicker;
	var ticker = new KiteTicker({
		api_key: "api_key",
		access_token: "access_token"
	});

	ticker.connect();
	ticker.on("ticks", onTicks);
	ticker.on("connect", subscribe);

	function onTicks(ticks) {
		console.log("Ticks", ticks);
	}

	function subscribe() {
		var items = [738561];
		ticker.subscribe(items);
		ticker.setMode(ticker.modeFull, items);
	}

Auto re-connect WebSocket client
-------------------------------
Optionally you can enable client side auto re-connection to automatically reconnect if the connection is dropped.
It is very useful at times when client side network is unreliable and patchy.

All you need to do is enable auto re-connection with preferred interval and time. For example

	// Enable auto reconnect with 5 second interval and retry for maximum of 20 times.
	ticker.autoReconnect(true, 20, 5)

	// You can also set re-connection times to -1 for infinite re-connections
	ticker.autoReconnect(true, -1, 5)

- Event `reconnecting` is called when auto re-connection is triggered and event callback carries two additional params `reconnection interval set` and `current re-connection count`.

- Event `noreconnect` is called when number of auto re-connections exceeds the maximum re-connection count set. For example if maximum re-connection count is set as `20` then after 20th re-connection this event will be triggered. Also note that the current process is exited when this event is triggered.

- Event `connect` will be triggered again when re-connection succeeds.

Here is an example demonstrating auto reconnection.

  	var KiteTicker = require("kiteconnect").KiteTicker;
  	var ticker = new KiteTicker({
  		api_key: "api_key",
  		access_token: "access_token"
 	});

  	// set autoreconnect with 10 maximum reconnections and 5 second interval
  	ticker.autoReconnect(true, 10, 5)
  	ticker.connect();
  	ticker.on("ticks", onTicks);
  	ticker.on("connect", subscribe);

  	ticker.on("noreconnect", function() {
  		console.log("noreconnect");
  	});

  	ticker.on("reconnecting", function(reconnect_interval, reconnections) {
  		console.log("Reconnecting: attempt - ", reconnections, " innterval - ", reconnect_interval);
  	});

  	function onTicks(ticks) {
  		console.log("Ticks", ticks);
  	}

  	function subscribe() {
  		var items = [738561];
  		ticker.subscribe(items);
  		ticker.setMode(ticker.modeFull, items);
  	}

## Changelog

[Check CHANGELOG.md](CHANGELOG.md)

A typical web application
-------------------------
In a typical web application where a new instance of
views, controllers etc. are created per incoming HTTP
request, you will need to initialise a new instance of
Kite client per request as well. This is because each
individual instance represents a single user that's
authenticated, unlike an **admin** API where you may
use one instance to manage many users.

Hence, in your web application, typically:

- You will initialise an instance of the Kite client
- Redirect the user to the `login_url()`
- At the redirect url endpoint, obtain the
`request_token` from the query parameters
- Initialise a new instance of Kite client,
use `request_access_token()` to obtain the `access_token`
along with authenticated user data
- Store this response in a session and use the
stored `access_token` and initialise instances
of Kite client for subsequent API calls.<|MERGE_RESOLUTION|>--- conflicted
+++ resolved
@@ -1,11 +1,4 @@
-<<<<<<< HEAD
-> **NOTICE (Jan 2018): Upgrade to Kite Connect 3.0**
-> This repository is being phased and will be replaced soon by Kite Connect v3. Use the [kite3](https://github.com/zerodhatech/kiteconnectjs/tree/kite3) branch instead. Read the [announcement](https://kite.trade/forum/discussion/2998/upgrade-to-kite-connect-3-0) on the forum.
-
-# The Kite Connect API Javascript client
-=======
 # The Kite Connect API Javascript client - v3
->>>>>>> f19c9408
 The official Javascript node client for communicating with the [Kite Connect API](https://kite.trade).
 
 Kite Connect is a set of REST-like APIs that expose many capabilities required to build a complete investment and trading platform. Execute orders in real time, manage user portfolio, stream live market data (WebSockets), and more, with the simple HTTP API collection.
